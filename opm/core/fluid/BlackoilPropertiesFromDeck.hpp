/*
  Copyright 2012 SINTEF ICT, Applied Mathematics.

  This file is part of the Open Porous Media project (OPM).

  OPM is free software: you can redistribute it and/or modify
  it under the terms of the GNU General Public License as published by
  the Free Software Foundation, either version 3 of the License, or
  (at your option) any later version.

  OPM is distributed in the hope that it will be useful,
  but WITHOUT ANY WARRANTY; without even the implied warranty of
  MERCHANTABILITY or FITNESS FOR A PARTICULAR PURPOSE.  See the
  GNU General Public License for more details.

  You should have received a copy of the GNU General Public License
  along with OPM.  If not, see <http://www.gnu.org/licenses/>.
*/

#ifndef OPM_BLACKOILPROPERTIESFROMDECK_HEADER_INCLUDED
#define OPM_BLACKOILPROPERTIESFROMDECK_HEADER_INCLUDED


#include <opm/core/fluid/BlackoilPropertiesInterface.hpp>
#include <opm/core/fluid/RockFromDeck.hpp>
#include <opm/core/fluid/blackoil/BlackoilPvtProperties.hpp>
#include <opm/core/fluid/SaturationPropsFromDeck.hpp>
#include <opm/core/eclipse/EclipseGridParser.hpp>
<<<<<<< HEAD
#include <boost/scoped_ptr.hpp>
=======
#include <opm/core/utility/parameters/ParameterGroup.hpp>
>>>>>>> e9c4c249

struct UnstructuredGrid;

namespace Opm
{

    /// Concrete class implementing the blackoil property interface,
    /// reading all data and properties from eclipse deck input.
    class BlackoilPropertiesFromDeck : public BlackoilPropertiesInterface
    {
    public:
        /// Initialize from deck and grid.
        /// \param  deck         Deck input parser
        /// \param  grid         Grid to which property object applies, needed for the 
        ///                      mapping from cell indices (typically from a processed grid)
        ///                      to logical cartesian indices consistent with the deck.
        BlackoilPropertiesFromDeck(const EclipseGridParser& deck,
<<<<<<< HEAD
                                   const UnstructuredGrid& grid,
                                   const bool use_spline);
=======
                                   const UnstructuredGrid& grid);        

        /// Initialize from deck, grid and parameters.
        /// \param  deck         Deck input parser
        /// \param  grid         Grid to which property object applies, needed for the 
        ///                      mapping from cell indices (typically from a processed grid)
        ///                      to logical cartesian indices consistent with the deck.
        /// \param  param        Parameters. Accepted parameters include:
        ///                        dead_tab_size (1025)   number of uniform sample points for dead-oil pvt tables.
        ///                        tab_size_kr    (200)   number of uniform sample points for saturation tables.
        BlackoilPropertiesFromDeck(const EclipseGridParser& deck,
                                   const UnstructuredGrid& grid,
                                   const parameter::ParameterGroup& param);
>>>>>>> e9c4c249

        /// Destructor.
        virtual ~BlackoilPropertiesFromDeck();


        // ---- Rock interface ----

        /// \return   D, the number of spatial dimensions.
        virtual int numDimensions() const;

        /// \return   N, the number of cells.
        virtual int numCells() const;

        /// \return   Array of N porosity values.
        virtual const double* porosity() const;

        /// \return   Array of ND^2 permeability values.
        ///           The D^2 permeability values for a cell are organized as a matrix,
        ///           which is symmetric (so ordering does not matter).
        virtual const double* permeability() const;


        // ---- Fluid interface ----

        /// \return   P, the number of phases (also the number of components).
        virtual int numPhases() const;

        /// \param[in]  n      Number of data points.
        /// \param[in]  p      Array of n pressure values.
        /// \param[in]  z      Array of nP surface volume values.
        /// \param[in]  cells  Array of n cell indices to be associated with the p and z values.
        /// \param[out] mu     Array of nP viscosity values, array must be valid before calling.
        /// \param[out] dmudp  If non-null: array of nP viscosity derivative values,
        ///                    array must be valid before calling.
        virtual void viscosity(const int n,
                               const double* p,
                               const double* z,
                               const int* cells,
                               double* mu,
                               double* dmudp) const;

        /// \param[in]  n      Number of data points.
        /// \param[in]  p      Array of n pressure values.
        /// \param[in]  z      Array of nP surface volume values.
        /// \param[in]  cells  Array of n cell indices to be associated with the p and z values.
        /// \param[out] A      Array of nP^2 values, array must be valid before calling.
        ///                    The P^2 values for a cell give the matrix A = RB^{-1} which
        ///                    relates z to u by z = Au. The matrices are output in Fortran order.
        /// \param[out] dAdp   If non-null: array of nP^2 matrix derivative values,
        ///                    array must be valid before calling. The matrices are output
        ///                    in Fortran order.
        virtual void matrix(const int n,
                            const double* p,
                            const double* z,
                            const int* cells,
                            double* A,
                            double* dAdp) const;


        /// Densities of stock components at reservoir conditions.
        /// \param[in]  n      Number of data points.
        /// \param[in]  A      Array of nP^2 values, where the P^2 values for a cell give the
        ///                    matrix A = RB^{-1} which relates z to u by z = Au. The matrices
        ///                    are assumed to be in Fortran order, and are typically the result
        ///                    of a call to the method matrix().
        /// \param[out] rho    Array of nP density values, array must be valid before calling.
        virtual void density(const int n,
                             const double* A,
                             double* rho) const;

        /// Densities of stock components at surface conditions.
        /// \return Array of P density values.
        virtual const double* surfaceDensity() const;

        /// \param[in]  n      Number of data points.
        /// \param[in]  s      Array of nP saturation values.
        /// \param[in]  cells  Array of n cell indices to be associated with the s values.
        /// \param[out] kr     Array of nP relperm values, array must be valid before calling.
        /// \param[out] dkrds  If non-null: array of nP^2 relperm derivative values,
        ///                    array must be valid before calling.
        ///                    The P^2 derivative matrix is
        ///                           m_{ij} = \frac{dkr_i}{ds^j},
        ///                    and is output in Fortran order (m_00 m_10 m_20 m_01 ...)
        virtual void relperm(const int n,
                             const double* s,
                             const int* cells,
                             double* kr,
                             double* dkrds) const;


        /// \param[in]  n      Number of data points.
        /// \param[in]  s      Array of nP saturation values.
        /// \param[in]  cells  Array of n cell indices to be associated with the s values.
        /// \param[out] pc     Array of nP capillary pressure values, array must be valid before calling.
        /// \param[out] dpcds  If non-null: array of nP^2 derivative values,
        ///                    array must be valid before calling.
        ///                    The P^2 derivative matrix is
        ///                           m_{ij} = \frac{dpc_i}{ds^j},
        ///                    and is output in Fortran order (m_00 m_10 m_20 m_01 ...)
        virtual void capPress(const int n,
                              const double* s,
                              const int* cells,
                              double* pc,
                              double* dpcds) const;


	/// Obtain the range of allowable saturation values.
	/// In cell cells[i], saturation of phase p is allowed to be
	/// in the interval [smin[i*P + p], smax[i*P + p]].
        /// \param[in]  n      Number of data points.
        /// \param[in]  cells  Array of n cell indices.
        /// \param[out] smin   Array of nP minimum s values, array must be valid before calling.
        /// \param[out] smax   Array of nP maximum s values, array must be valid before calling.
        virtual void satRange(const int n,
                              const int* cells,
                              double* smin,
                              double* smax) const;

    private:
        RockFromDeck rock_;
        BlackoilPvtProperties pvt_;
        boost::scoped_ptr<SaturationPropsInterface> satprops_;
        mutable std::vector<double> B_;
        mutable std::vector<double> dB_;
        mutable std::vector<double> R_;
        mutable std::vector<double> dR_;
    };



} // namespace Opm


#endif // OPM_BLACKOILPROPERTIESFROMDECK_HEADER_INCLUDED<|MERGE_RESOLUTION|>--- conflicted
+++ resolved
@@ -26,11 +26,8 @@
 #include <opm/core/fluid/blackoil/BlackoilPvtProperties.hpp>
 #include <opm/core/fluid/SaturationPropsFromDeck.hpp>
 #include <opm/core/eclipse/EclipseGridParser.hpp>
-<<<<<<< HEAD
+#include <opm/core/utility/parameters/ParameterGroup.hpp>
 #include <boost/scoped_ptr.hpp>
-=======
-#include <opm/core/utility/parameters/ParameterGroup.hpp>
->>>>>>> e9c4c249
 
 struct UnstructuredGrid;
 
@@ -43,29 +40,26 @@
     {
     public:
         /// Initialize from deck and grid.
-        /// \param  deck         Deck input parser
-        /// \param  grid         Grid to which property object applies, needed for the 
+        /// \param[in]  deck     Deck input parser
+        /// \param[in]  grid     Grid to which property object applies, needed for the 
         ///                      mapping from cell indices (typically from a processed grid)
         ///                      to logical cartesian indices consistent with the deck.
         BlackoilPropertiesFromDeck(const EclipseGridParser& deck,
-<<<<<<< HEAD
-                                   const UnstructuredGrid& grid,
-                                   const bool use_spline);
-=======
                                    const UnstructuredGrid& grid);        
 
         /// Initialize from deck, grid and parameters.
-        /// \param  deck         Deck input parser
-        /// \param  grid         Grid to which property object applies, needed for the 
+        /// \param[in]  deck     Deck input parser
+        /// \param[in]  grid     Grid to which property object applies, needed for the 
         ///                      mapping from cell indices (typically from a processed grid)
         ///                      to logical cartesian indices consistent with the deck.
-        /// \param  param        Parameters. Accepted parameters include:
+        /// \param[in]  param    Parameters. Accepted parameters include:
         ///                        dead_tab_size (1025)   number of uniform sample points for dead-oil pvt tables.
         ///                        tab_size_kr    (200)   number of uniform sample points for saturation tables.
+        ///                      For both parameters, a 0 or negative value indicates that no spline fitting is to
+        ///                      be done, and the input fluid data used directly for linear interpolation.
         BlackoilPropertiesFromDeck(const EclipseGridParser& deck,
                                    const UnstructuredGrid& grid,
                                    const parameter::ParameterGroup& param);
->>>>>>> e9c4c249
 
         /// Destructor.
         virtual ~BlackoilPropertiesFromDeck();
