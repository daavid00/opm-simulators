--- conflicted
+++ resolved
@@ -278,20 +278,15 @@
         /// residual mass balance (tol_cnv).
         bool getConvergence(const double dt);
 
-<<<<<<< HEAD
         void detectNewtonOscillations(const std::vector<std::vector<double>> residual_history,
                                       const int it, const double relaxRelTol,
                                       bool &oscillate, bool &stagnate ) const;
 
         void stablizeNewton(V &dx, V &dxOld, const double omega, const RelaxType relax_type) const;
-        const double dpMaxRel() const { return dp_max_rel_; }
-        const double dsMax() const { return ds_max_; }
-        const double drsMaxRel() const { return drs_max_rel_; }
-=======
+
         double dpMaxRel() const { return dp_max_rel_; }
         double dsMax() const { return ds_max_; }
         double drsMaxRel() const { return drs_max_rel_; }
->>>>>>> 3678464d
 
     };
 } // namespace Opm
