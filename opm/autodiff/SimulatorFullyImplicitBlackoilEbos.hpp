--- conflicted
+++ resolved
@@ -179,11 +179,7 @@
         if( ! restorefilename.empty() )
         {
             // -1 means that we'll take the last report step that was written
-<<<<<<< HEAD
-//            const int desiredRestoreStep = param_.getDefault("restorestep", int(-1) );
-=======
             //const int desiredRestoreStep = param_.getDefault("restorestep", int(-1) );
->>>>>>> cd749b34
 
             //            output_writer_.restore( timer,
             //                                    state,
